--- conflicted
+++ resolved
@@ -7,12 +7,7 @@
 use crate::errors::Error;
 use lalrpop_util::ParseError;
 
-<<<<<<< HEAD
 grammar<'err>(file_id: usize, errors:&'err mut Vec<Error>);
-=======
-
-grammar;
->>>>>>> ca334568
 
 CommaSepList<T>:Vec<T> = {
     <mut e:(<T> ",")*> <t:T> => {
