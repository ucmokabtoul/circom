use program_structure::ast::produce_report_with_message;
use program_structure::error_code::ReportCode;
use program_structure::error_definition::Report;
use std::collections::{HashMap, HashSet};
use std::path::PathBuf;

pub struct FileStack {
    current_location: PathBuf,
    black_paths: HashSet<PathBuf>,
    stack: Vec<PathBuf>,
}

impl FileStack {
    pub fn new(src: PathBuf) -> FileStack {
        let mut location = src.clone();
        location.pop();
        FileStack { current_location: location, black_paths: HashSet::new(), stack: vec![src] }
    }

    pub fn add_include(
        f_stack: &mut FileStack,
        name: String,
        libraries: &Vec<PathBuf>,
    ) -> Result<String, Report> {
        let mut libraries2 = Vec::new();
        libraries2.push(f_stack.current_location.clone());
        libraries2.append(&mut libraries.clone());
        for lib in libraries2 {
            let mut path = PathBuf::new();
            path.push(lib);
            path.push(name.clone());
            let path = std::fs::canonicalize(path);
            match path {
                Err(_) => {}
                Ok(path) => {
                    if path.is_file() {
                        if !f_stack.black_paths.contains(&path) {
                            f_stack.stack.push(path.clone());
                        }
                        return Result::Ok(path.to_str().unwrap().to_string());
                    }
                }
            }
        }
        Result::Err(produce_report_with_message(ReportCode::IncludeNotFound, name))
    }

    pub fn take_next(f_stack: &mut FileStack) -> Option<PathBuf> {
        loop {
            match f_stack.stack.pop() {
                None => {
                    break None;
                }
                Some(file) if !f_stack.black_paths.contains(&file) => {
                    f_stack.current_location = file.clone();
                    f_stack.current_location.pop();
                    f_stack.black_paths.insert(file.clone());
                    break Some(file);
                }
                _ => {}
            }
        }
    }
}

pub struct IncludesNode {
    pub path: PathBuf,
    pub custom_gates_pragma: bool,
}

#[derive(Default)]
pub struct IncludesGraph {
    nodes: Vec<IncludesNode>,
    adjacency: HashMap<PathBuf, Vec<usize>>,
    custom_gates_nodes: Vec<usize>,
}

impl IncludesGraph {
    pub fn new() -> IncludesGraph {
        IncludesGraph::default()
    }

    pub fn add_node(&mut self, path: PathBuf, custom_gates_pragma: bool, custom_gates_usage: bool) {
        self.nodes.push(IncludesNode { path, custom_gates_pragma });
        if custom_gates_usage {
            self.custom_gates_nodes.push(self.nodes.len() - 1);
        }
    }

    pub fn add_edge(&mut self, old_path: String) -> Result<(), Report> {
        let mut crr = PathBuf::new();
        crr.push(old_path.clone());
        let path = std::fs::canonicalize(crr)
            .map_err(|_e| produce_report_with_message(ReportCode::FileOs, old_path))?;
        let edges = self.adjacency.entry(path).or_insert(vec![]);
        edges.push(self.nodes.len() - 1);
        Ok(())
    }

    pub fn get_problematic_paths(&self) -> Vec<Vec<PathBuf>> {
        let mut problematic_paths = Vec::new();
        for from in &self.custom_gates_nodes {
            problematic_paths.append(&mut self.traverse(*from, Vec::new(), HashSet::new()));
        }
        problematic_paths
    }

    fn traverse(
        &self,
        from: usize,
        path: Vec<PathBuf>,
        traversed_edges: HashSet<(usize, usize)>,
    ) -> Vec<Vec<PathBuf>> {
        let mut problematic_paths = Vec::new();
        let (from_path, using_pragma) = {
            let node = &self.nodes[from];
            (&node.path, node.custom_gates_pragma)
        };
        let new_path = {
            let mut new_path = path.clone();
            new_path.push(from_path.clone());
            new_path
        };
        if !using_pragma {
            problematic_paths.push(new_path.clone());
        }
        if let Some(edges) = self.adjacency.get(from_path) {
            for to in edges {
                let edge = (from, *to);
                if !traversed_edges.contains(&edge) {
                    let new_traversed_edges = {
                        let mut new_traversed_edges = traversed_edges.clone();
                        new_traversed_edges.insert(edge);
                        new_traversed_edges
                    };
                    problematic_paths.append(&mut self.traverse(
                        *to,
                        new_path.clone(),
                        new_traversed_edges,
                    ));
                }
            }
        }
        problematic_paths
    }

    pub fn display_path(path: &Vec<PathBuf>) -> String {
<<<<<<< HEAD
        let mut res = String::new();
        let mut sep = "";
        for file in path.iter().map(|file| file.display().to_string()) {
            res.push_str(sep);
            let result_split = file.rsplit_once("/");
            if result_split.is_some(){
                res.push_str(result_split.unwrap().1);
            } else{
                res.push_str(&file);
            }
            sep = " -> ";
=======
        let path = path
            .iter()
            .map(|file| -> String {
                let file = format!("{}", file.display());
                let (_, file) = file.rsplit_once("/").unwrap();
                file.to_string()
            })
            .collect::<Vec<String>>();
        let mut path_covered = format!("{}", path[0]);
        for file in &path[1..] {
            path_covered = format!("{} -> {}", path_covered, file);
>>>>>>> 50fd2a39
        }
        res
    }
}<|MERGE_RESOLUTION|>--- conflicted
+++ resolved
@@ -145,7 +145,6 @@
     }
 
     pub fn display_path(path: &Vec<PathBuf>) -> String {
-<<<<<<< HEAD
         let mut res = String::new();
         let mut sep = "";
         for file in path.iter().map(|file| file.display().to_string()) {
@@ -157,19 +156,6 @@
                 res.push_str(&file);
             }
             sep = " -> ";
-=======
-        let path = path
-            .iter()
-            .map(|file| -> String {
-                let file = format!("{}", file.display());
-                let (_, file) = file.rsplit_once("/").unwrap();
-                file.to_string()
-            })
-            .collect::<Vec<String>>();
-        let mut path_covered = format!("{}", path[0]);
-        for file in &path[1..] {
-            path_covered = format!("{} -> {}", path_covered, file);
->>>>>>> 50fd2a39
         }
         res
     }
